#!/usr/bin/env python

"""hadoop_g5k: Hadoop cluster management in Grid5000."""

import getpass
import os
import re
import shutil
import stat
import sys
import tempfile
import ConfigParser

from execo.action import Put, TaktukRemote, TaktukPut, Get, Remote, SequentialActions, \
    ChainPut
from execo.process import SshProcess
from execo_engine import logger
from execo_g5k.api_utils import get_host_attributes, canonical_host_name
from execo_g5k.topology import g5k_graph

# Constant definitions
CORE_CONF_FILE = "core-site.xml"
HDFS_CONF_FILE = "hdfs-site.xml"
MR_CONF_FILE = "mapred-site.xml"

DEFAULT_HADOOP_BASE_DIR = "/tmp/hadoop"
DEFAULT_HADOOP_CONF_DIR = DEFAULT_HADOOP_BASE_DIR + "/conf"
DEFAULT_HADOOP_LOGS_DIR = DEFAULT_HADOOP_BASE_DIR + "/logs"
DEFAULT_HADOOP_TEMP_DIR = DEFAULT_HADOOP_BASE_DIR + "/tmp"

DEFAULT_HADOOP_HDFS_PORT = 54310
DEFAULT_HADOOP_MR_PORT = 54311

DEFAULT_HADOOP_LOCAL_CONF_DIR = "conf"

class HadoopException(Exception): pass
class HadoopNotInitializedException(HadoopException): pass
class HadoopJobException(HadoopException): pass

class HadoopTopology(object):
    """This class is able to produce and manage a Hadoop topology."""

    def __init__(self, hosts, topo_list = None):
        """Create a hadoop topology object assigning each host to the
        corresponding rack.
        
        Args:
          hosts (list of Host): The hosts to be assigned a topology.
          topo_list (list of str, optional): The racks to be assigned to each
            host. len(hosts) should be equal to len(topo_list)
            Second line of description should be indented.
        """

        if topo_list:
            if len(hosts) == len(topo_list):
                self.topology = topo_list
                return
            else:
                logger.warn("hosts and topology have not the same length.")

        logger.info("Discovering topology automatically")
        G5K = g5k_graph()
        self.topology = G5K.hadoop_topology(hosts)
                    

    def get_rack(self, host):
        """Return the rack corresponding to a host.
        
        Args:
          host (Host): The host whose rack is queried.
          
        Returns:
          str: The rack corresponding to the given host.
          
        """
        if 'kavlan' in host.address:
            host = canonical_host_name(host)
<<<<<<< HEAD
        print self.topology
=======
>>>>>>> 3d22680d
        return self.topology[host]


    def __str__(self):
        return str(self.topology)


    def create_files(self, dest, data_file = "topo.dat", 
                     script_file = "topo.sh"):
        """Create the script (topo.sh) and data (topo.dat) files used to obtain
        the topology in Hadoop.
        
        Args:
          dest (str): The name of the directory where the files will be created.
        """

        # Create topology data file
        topoDataFile = open(dest + "/" + data_file, "w")
        for h, t in self.topology.iteritems():
            topoDataFile.write(h.address + " " + t + "\n")
        topoDataFile.close()

        # Create topology script file
        script_str = """#!/bin/bash -e

script_dir=$(readlink -f $(dirname $0))
file_topo="$script_dir/topo.dat"

if [ ! -f $file_topo ]
then
    touch $file_topo
fi

output=""

for node in $@
do
    host_name=$(dig +short -x $node | rev | cut -c2- | rev)
    rack=$(grep $host_name $file_topo | cut -d' ' -f2)
    if [ -z $rack ]
    then
        rack="/default-rack"
    fi
    output="$output $rack"
done

echo $output
"""

        topoScriptFile = open(dest + "/" + script_file, "w")
        topoScriptFile.write(script_str)
        topoScriptFile.close()

        st = os.stat(dest + "/" + script_file)
        os.chmod(dest + "/" + script_file, st.st_mode | stat.S_IEXEC)


class HadoopJarJob(object):
    
    state = -1
    job_id = "unknown"
    
    def __init__(self, jar_path, params = None, lib_paths = None):
        """Documentation"""
        
        if not params:
            params = []
        if not lib_paths:
            lib_paths = []
            
        # Check if the jar file exists
        if not os.path.exists(jar_path):
            logger.error("Jar file " + jar_path + " does not exist")
            raise HadoopJobException("Jar file " + jar_path + " does not exist")

        # Check if the libraries exist
        for lp in lib_paths:
            if not os.path.exists(lp):
                logger.warn("Lib file " + lp + " does not exist")
                return # TODO - exception            
        
        self.jar_path = jar_path
        self.params = params
        self.lib_paths = lib_paths 

    def get_files_to_copy(self):
        """Documentation"""
        
        # Copy jar and lib files to cluster
        files_to_copy = [ self.jar_path ]
        for lp in self.lib_paths:
            files_to_copy.append(lp)
            
        return files_to_copy

    def get_command(self, exec_dir = "."):
        """Documentation"""
        
        # Get parameters
        jar_file = os.path.join(exec_dir, os.path.basename(self.jar_path))
        if self.lib_paths:
            libs_param = " -libjars "
            for lp in self.lib_paths:
                libs_param += os.path.join(exec_dir, os.path.basename(lp)) + ","
                libs_param[:-1]
        else:
            libs_param = ""


        if isinstance(self.params, basestring):
            params_str = " " + self.params
        else:
            params_str = ""
            for p in self.params:
                params_str += " " + p

        return "jar " + jar_file + libs_param + params_str
        

class HadoopCluster(object):
    """This class manages the whole life-cycle of a hadoop cluster.
    
    Attributes:
      master (Host): The host selected as the master. It runs the namenode and
        jobtracker.
      hosts (list of Hosts): List of hosts composing the cluster. All run
        datanode and tasktracker processes.
      topology (HadoopTopology): The topology of the cluster hosts.
      initialized (bool): True if the cluster has been initialized, False
        otherwise.
      running (bool): True if both the namenode and jobtracker are running,
        False otherwise.
      running_dfs (bool): True if the namenode is running, False otherwise.  
      running_map_reduce (bool): True if the jobtracker is running, False
        otherwise.
        
    """

    # Cluster state
    initialized = False
    running = False
    running_dfs = False
    running_map_reduce = False

    def __init__(self, hosts, topo_list = None, configFile = None):
        """Create a new Hadoop cluster with the given hosts and topology.
        
        Args:
          hosts (list of Host): The hosts to be assigned a topology.
          topo_list (list of str, optional): The racks to be assigned to each
            host. len(hosts) should be equal to len(topo_list)
            Second line of description should be indented.
          configFile (str, optional): The path of the config file to be used.
        """

        # Load cluster properties
        defaults = {
            "hadoop_base_dir" : DEFAULT_HADOOP_BASE_DIR,
            "hadoop_conf_dir" : DEFAULT_HADOOP_CONF_DIR,
            "hadoop_logs_dir" : DEFAULT_HADOOP_LOGS_DIR,
            "hadoop_temp_dir" : DEFAULT_HADOOP_TEMP_DIR,
            "hdfs_port" : str(DEFAULT_HADOOP_HDFS_PORT),
            "mapred_port" : str(DEFAULT_HADOOP_MR_PORT),

            "local_base_conf_dir" : DEFAULT_HADOOP_LOCAL_CONF_DIR
        }
        config = ConfigParser.ConfigParser(defaults)
        config.add_section("cluster")
        config.add_section("local")

        if configFile:
            config.readfp(open(configFile))

        self.hadoop_base_dir = config.get("cluster", "hadoop_base_dir")
        self.hadoop_conf_dir = config.get("cluster", "hadoop_conf_dir")
        self.hadoop_logs_dir = config.get("cluster", "hadoop_logs_dir")
        self.hadoop_temp_dir = config.get("cluster", "hadoop_temp_dir")
        self.hdfs_port = config.getint("cluster", "hdfs_port")
        self.mapred_port = config.getint("cluster", "mapred_port")
        self.local_base_conf_dir = config.get("local", "local_base_conf_dir")

        # Configure master and slaves
        self.hosts = hosts
        self.master = hosts[0]

        # Create topology
        self.topology = HadoopTopology(hosts, topo_list)

        logger.info("Hadoop cluster created with master " + str(self.master) +
                    ", hosts " + str(self.hosts) + " and topology " +
                    str(self.topology))

    def bootstrap(self, hadoop_tar_file):
        """Install hadoop in all cluster nodes from the specified tar.gz file.
        
        Args:
          hadoop_tar_file (str): The file containing hadoop binaries.
        """
        
        # 0. Check that required packages are present
        required_packages = "openjdk-7-jre openjdk-7-jdk"
        check_packages = TaktukRemote("dpkg -s " + required_packages,
                                     self.hosts)
        for p in check_packages.processes:
            p.nolog_exit_code = p.nolog_error = True
        check_packages.run()
        if not check_packages.ok:
            logger.info('Packages not installed, trying to install')
            install_packages = TaktukRemote("export DEBIAN_MASTER=noninteractive ; " + \
                "apt-get update && apt-get install -y --force-yes " + \
                required_packages, self.hosts).run()
            if not install_packages.ok:
                logger.error("Unable to install the packages")
        logger.info('All required packages are present, cleaning hadoop installation ' + \
                    'directory')
        # 1. Remove used dirs if existing
        
        
        
        # 2. Copy hadoop tar file and uncompress
        logger.info("Copy " + hadoop_tar_file + " to hosts and uncompress")
        rm_files = TaktukRemote("rm -rf " + self.hadoop_base_dir + 
                                " " + self.hadoop_conf_dir +
                                " " + self.hadoop_logs_dir +
                                " " + self.hadoop_temp_dir,
                                    self.hosts)
        put_tar = ChainPut(self.hosts, [hadoop_tar_file], "/tmp")
        tar_xf = TaktukRemote("tar xf /tmp/" + os.path.basename(hadoop_tar_file) + " -C /tmp", self.hosts)
        SequentialActions([rm_files, put_tar, tar_xf]).run()
        
        # 2. Move installation to base dir
        logger.info("Create hadoop directories")    
        mkdirs = TaktukRemote(
                "mv /tmp/" + os.path.basename(hadoop_tar_file).replace(".tar.gz","") +
                " " + self.hadoop_base_dir + 
                " && mkdir -p " + self.hadoop_conf_dir +
                " && mkdir -p " + self.hadoop_logs_dir + 
                " && mkdir -p " + self.hadoop_temp_dir, self.hosts) 
        mkdirs.run()               
        
        # 4. Specify environment variables
        command = "cat >> " + self.hadoop_conf_dir + "/hadoop-env.sh << EOF\n"
        #TODO: is there a way to obtain JAVA_HOME automatically?
        command += "export JAVA_HOME=/usr/lib/jvm/java-7-openjdk-amd64\n" 
        command += "export HADOOP_LOG_DIR=" + self.hadoop_logs_dir + "\n"
        command += "HADOOP_HOME_WARN_SUPPRESS=\"TRUE\"\n"
        command += "EOF"
        action = Remote(command, self.hosts)
        action.run()
        

    def initialize(self):
        """Initialize the cluster: copy base configuration and format DFS."""

        if self.initialized:
            if self.running:
                self.stop()
            self.clean()
        else:
            self.__force_clean()

        self.initialized = False

        logger.info("Initializing hadoop")

        # Copy base configuration files to tmp dir
        self.conf_dir = tempfile.mkdtemp("","hadoop-","/tmp")
        if os.path.exists(self.local_base_conf_dir):
            base_conf_files = [ os.path.join(self.local_base_conf_dir,f) 
                          for f in os.listdir(self.local_base_conf_dir) ]
            for f in base_conf_files:
                shutil.copy(f,self.conf_dir)                          
        else:
            logger.warn("Local conf dir does not exist. Using default configuration")
            base_conf_files = []          
        
        mandatory_files = [ CORE_CONF_FILE, HDFS_CONF_FILE, MR_CONF_FILE ]
                
        missing_conf_files = mandatory_files
        for f in base_conf_files:
            missing_conf_files.remove(os.path.basename(f))
            
        logger.info("Copying missing conf files from master: " + str(missing_conf_files))
            
        remote_missing_files = [ os.path.join(self.hadoop_conf_dir, f)
                                    for f in missing_conf_files ]

        action = Get([self.master], remote_missing_files, self.conf_dir)
        action.run()

        # Create master and slaves configuration files
        master_file = open(self.conf_dir + "/masters", "w")
        master_file.write(self.master.address + "\n")
        master_file.close()

        slaves_file = open(self.conf_dir + "/slaves", "w")
        for s in self.hosts:
            slaves_file.write(s.address + "\n")
        slaves_file.close()

        # Create topology files
        self.topology.create_files(self.conf_dir)

        # Configure servers and host-dependant parameters
        self.__configure_servers()

        # Copy configuration
        self.__copy_conf(self.conf_dir)

        # Format HDFS
        self.format_dfs()

        self.initialized = True

    def __check_initialization(self):
        """ Check whether the cluster is initialized and raise and exception if
        not.
        
        Raises:
          HadoopNotInitializedException: If self.initialized = False
        """
        
        if not self.initialized:
            logger.error("The cluster should be initialized")
            raise HadoopNotInitializedException("The cluster should be initialized")

    def __configure_servers(self):
        """Configure servers and host-dependant parameters (TODO - we assume all
           nodes are equal).
        """

        host_attrs = get_host_attributes(self.master)
        num_cores = host_attrs[u'architecture'][u'smt_size']
        main_mem = int(host_attrs[u'main_memory'][u'ram_size']) \
                       / (1024 * 1024 * num_cores)

        self.__replace_in_file(os.path.join(self.conf_dir, CORE_CONF_FILE), 
            "fs.default.name",
            "hdfs://" + self.master.address + ":" + str(self.hdfs_port) + "/",
            True)
        self.__replace_in_file(os.path.join(self.conf_dir, CORE_CONF_FILE),
            "hadoop.tmp.dir",
            self.hadoop_temp_dir, True)
        self.__replace_in_file(os.path.join(self.conf_dir, CORE_CONF_FILE),
            "topology.script.file.name",
            self.hadoop_conf_dir + "/topo.sh", True)

        self.__replace_in_file(os.path.join(self.conf_dir, MR_CONF_FILE), 
            "mapred.job.tracker",
            self.master.address + ":" + str(self.mapred_port), True)
        self.__replace_in_file(os.path.join(self.conf_dir, MR_CONF_FILE), 
            "mapred.tasktracker.map.tasks.maximum", 
            str(num_cores), True)
        self.__replace_in_file(os.path.join(self.conf_dir, MR_CONF_FILE), 
            "mapred.child.java.opts", 
            "-Xmx" + str(main_mem) + "m", True)

    def __copy_conf(self, conf_dir):
        """Copy configuration files from given dir to remote dir in cluster
        hosts.
        
        Args:
          conf_dir (str): The remote configuration dir.
        """

        confFiles = [ os.path.join(conf_dir, f) for f in os.listdir(conf_dir) ]

        action = TaktukPut(self.hosts, confFiles, self.hadoop_conf_dir)
        action.run()

        if not action.finished_ok:
            logger.warn("Error while copying configuration")
            if not action.ended:
                action.kill()


    def change_conf(self, params):
        """Modify hadoop configuration. This method copies the configuration
        files from the master conf dir into a local temporary dir, do all the 
        changes in place and broadcast the new configuration files to all hosts.
        
        Args:
          params (dict of str:str): The parameters to be changed in the form
            key:value.
        """

        # Copy conf files from master
        action = Remote("ls " + self.hadoop_conf_dir + "/*.xml", [self.master])
        action.run()
        output = action.processes[0].stdout
        
        remote_conf_files = []
        for f in output.split():
            remote_conf_files.append(os.path.join(self.hadoop_conf_dir, f))

        tmp_dir = "/tmp/mliroz_temp_hadoop/"
        if not os.path.exists(tmp_dir):
            os.makedirs(tmp_dir)

        action = Get([self.master], remote_conf_files, tmp_dir)
        action.run()

        # Do replacements in temp file
        tempConfFiles = [ os.path.join(tmp_dir,f) for f in os.listdir(tmp_dir)]

        for name, value in params.iteritems():
            for f in tempConfFiles:
                if self.__replace_in_file(f, name, value):
                    break
            else:
                # Property not found - provisionally add it in MR_CONF_FILE
                f = os.path.join(tmp_dir,MR_CONF_FILE)
                self.__replace_in_file(f, name, value, True)


        # Copy back the files to all hosts
        self.__copy_conf(tmp_dir)


    def __replace_in_file(self, f, name, value, create_if_absent = False):
        """Assign the given value to variable name in file f.
        
        Args:
          f (str): The path of the configuration file.
          name (str): The name of the variable.
          value (str): The new value to be assigned:
          create_if_absent (bool, optional): If True, the variable will be
            created at the end of the file in case it was not already present.
        
        Returns:
          bool: True if the assignment has been made, False otherwise.
        """

        changed = False

        (_,temp_file) = tempfile.mkstemp("","hadoopf-","/tmp")

        inf = open(f)
        outf = open(temp_file,"w")
        line = inf.readline()
        while line != "":
            if "<name>" + name + "</name>" in line:
                if "<value>" in line:
                    outf.write(self.__replace_line(line, value))
                    changed = True
                else:
                    outf.write(line)
                    line = inf.readline()
                    if line != "":
                        outf.write(self.__replace_line(line, value))
                        changed = True
                    else:
                        logger.error("Configuration file " + f +
                                     " is not correctly formatted")
            else:
                if ("</configuration>" in line and
                        create_if_absent and not changed):
                    outf.write("  <property><name>" + name + "</name>" + 
                               "<value>" + str(value) + "</value></property>\n");
                    outf.write(line)
                    changed = True
                else:
                    outf.write(line)
            line = inf.readline()
        inf.close()
        outf.close()

        if changed:
            shutil.copyfile(temp_file, f)
        os.remove(temp_file)

        return changed

    def __replace_line(self, line, value):
        return re.sub(r'(.*)<value>[^<]*</value>(.*)', r'\g<1><value>' + value + 
                      r'</value>\g<2>', line)


    def format_dfs(self):
        """Format the distributed filesystem."""

        logger.info("Formatting HDFS")

        proc = SshProcess(self.hadoop_base_dir + "/bin/hadoop namenode -format",
                          self.master)
        proc.run()

        if proc.finished_ok:
            logger.info("HDFS formatted successfully")
        else:
            logger.warn("Error while formatting HDFS")


    def start(self):
        """Start the namenode and then the jobtracker."""

        self.__check_initialization()

        self.start_dfs()
        self.start_map_reduce()

        self.running = True

    def start_and_wait(self):
        """Start the namenode and then the jobtracker. Wait for them to exit
        safemode before continuing."""

        self.__check_initialization()

        self.start_dfs_and_wait()
        self.start_map_reduce_and_wait()

        self.running = True

    def start_dfs(self):
        """Start the namenode."""

        self.__check_initialization()

        logger.info("Starting HDFS")
        
        if self.running_dfs:
          logger.warn("Dfs was already started")
          return

        proc = SshProcess(self.hadoop_base_dir + "/bin/start-dfs.sh", 
                          self.master)
        proc.run()

        if not proc.finished_ok:
            logger.warn("Error while starting HDFS")
        else:
            self.running_dfs = True

    def start_dfs_and_wait(self):
        """Start the namenode and wait for it to exit safemode."""

        self.__check_initialization()

        self.start_dfs()

        logger.info("Waiting for safe mode to be off")
        proc = SshProcess(self.hadoop_base_dir + "/bin/hadoop dfsadmin -safemode wait",
                          self.master)
        proc.run()

        if not proc.finished_ok:
            logger.warn("Error while starting HDFS")
        else:
            self.running_dfs = True


    def start_map_reduce(self):
        """Start the jobtracker."""

        self.__check_initialization()

        logger.info("Starting MapReduce")
        
        if self.running_map_reduce:
          logger.warn("Mapred was already started")
          return        

        proc = SshProcess(self.hadoop_base_dir + "/bin/start-mapred.sh",
                          self.master)
        proc.run()

        if not proc.finished_ok:
            logger.info("MapReduce started successfully")
        else:
            self.running_map_reduce = True

    def start_map_reduce_and_wait(self):
        """Start the jobtracker and wait for it to exit safemode."""

        self.__check_initialization()

        self.start_map_reduce()

        #logger.info("Waiting for safe mode to be off")
        #proc = SshProcess(self.hadoop_base_dir + "/bin/hadoop mradmin -safemode wait", 
        #                  self.master)
        #proc.run()

        # TODO - does the jobtracker enter safemode?


    def stop(self):
        """Stop the jobtracker and then the namenode."""

        self.__check_initialization()

        self.stop_map_reduce()
        self.stop_dfs()

        self.running = False


    def stop_dfs(self):
        """Stop the namenode."""

        self.__check_initialization()

        logger.info("Stopping HDFS")

        proc = SshProcess(self.hadoop_base_dir + "/bin/stop-dfs.sh",
                          self.master)
        proc.run()
        
        if not proc.finished_ok:
            logger.warn("Error while stopping HDFS")
        else:
            self.running_dfs = False


    def stop_map_reduce(self):
        """Stop the jobtracker."""

        self.__check_initialization()

        logger.info("Stopping MapReduce")

        proc = SshProcess(self.hadoop_base_dir + "/bin/stop-mapred.sh",
                          self.master)
        proc.run()
        
        if not proc.finished_ok:
            logger.warn("Error while stopping MapReduce")
        else:
            self.running_map_reduce = False

    class __ColorDecorator(object):

        defaultColor = '\033[0;0m'

        def __init__(self, component, color):
            self.component = component
            self.color = color

        def __getattr__(self, attr):
            if attr == 'write' and self.component.isatty():
                return lambda x: self.component.write(self.color + x + 
                                 self.defaultColor)
            else:
                return getattr(self.component, attr)

    def execute(self, command, node = None, should_be_running = True, 
                verbose = True):
        """Execute the given command in the given node.
        
        Args:
          command (str): The command to be executed.
          node (Host, optional): The host were the command should be executed.
            If not provided, self.master is chosen.
          should_be_running (bool, optional): True if the cluster needs to be
            running in order to execute the command. If so, and it is not
            running, it is automatically started. (default: True)
          verbose: (bool, optional): If True stdout and stderr of remote process
            is displayed. (default: True)
        """

        self.__check_initialization()

        if should_be_running and not self.running:
            logger.warn("The cluster was stopped. Starting it automatically")
            self.start()

        if not node:
            node = self.master
            
        if verbose:
            logger.info("Executing {" + self.hadoop_base_dir + "/bin/hadoop " + 
                    command + "} in " + str(node))

        proc = SshProcess(self.hadoop_base_dir + "/bin/hadoop " + command, node)

        if verbose:

            redColor = '\033[01;31m'

            proc.stdout_handlers.append(sys.stdout)
            proc.stderr_handlers.append(self.__ColorDecorator(sys.stderr, redColor))

        proc.start()
        proc.wait()
        
        return (proc.stdout, proc.stderr)


    def execute_jar(self, job, node = None, verbose = True):
        """Execute the given mapreduce job included in the given jar.
        
        Args:
          job (HadoopJarJob): The job object.
          verbose: (bool, optional): If True stdout and stderr of remote process
            is displayed. (default: True)          
        """

        self.__check_initialization()
        
        if not self.running:
            logger.warn("The cluster was stopped. Starting it automatically")
            self.start()
            
        if not node:
            node = self.master

        exec_dir = "/tmp"

        # Copy necessary files to cluster
        files_to_copy = job.get_files_to_copy()
        action = Put([ node ], files_to_copy, exec_dir)
        action.run()

        # Get command
        command = job.get_command(exec_dir)
        
        # Execute
        logger.info("Executing jar job. Command = {" + self.hadoop_base_dir +
                    "/bin/hadoop " + command + "} in " + str(node))

        proc = SshProcess(self.hadoop_base_dir + "/bin/hadoop " + command, node)

        if verbose:

            redColor = '\033[01;31m'

            proc.stdout_handlers.append(sys.stdout)
            proc.stderr_handlers.append(self.__ColorDecorator(sys.stderr, redColor))

        proc.start()
        proc.wait()
        
        # Get job info
        job.stdout = proc.stdout
        job.stderr = proc.stderr
        
        for line in job.stdout.splitlines():
            if "Running job" in line:
                match = re.match('.*Running job: (.*)',line)
                job.job_id = match.group(1)

        return (proc.stdout, proc.stderr)


    def copy_history(self, dest):
        """Copy history logs from master.
        
        Args:
          dest (str): the path of the local dir where the logs will be copied.
        """

        if not os.path.exists(dest):
            logger.warning("Destination directory " + dest + 
                           " does not exist. It will be created")

        remoteFiles = [ os.path.join(self.hadoop_logs_dir,"history") ]
        action = Get([self.master], remoteFiles, dest)
        action.run()

    def clean_history(self):
        """Remove history."""

        logger.info("Cleaning history")

        restart = False
        if self.running:
            logger.warn("The cluster needs to be stopped before cleaning.")
            self.stop()
            restart = True

        action = Remote("rm -rf " + self.hadoop_logs_dir + "/history", [ self.master ])
        action.run()
        
        if restart:
            self.start()
        

    def clean_conf(self):
        """Clean configuration files used by this cluster."""

        shutil.rmtree(self.conf_dir)


    def clean_logs(self):
        """Remove all hadoop logs."""

        logger.info("Cleaning logs")

        restart = False
        if self.running:
            logger.warn("The cluster needs to be stopped before cleaning.")
            self.stop()
            restart = True

        action = Remote("rm -rf " + self.hadoop_logs_dir + "/*", self.hosts)
        action.run()
        
        if restart:
            self.start()


    def clean_data(self):
        """Remove all data created by hadoop (including filesystem)."""

        if self.running:
            logger.warn("The cluster needs to be stopped before cleaning.")
            self.stop()

        logger.info("Cleaning hadoop data")

        restart = False
        if self.running:
            self.stop()
            restart = True

        action = Remote("rm -rf " + self.hadoop_temp_dir + " /tmp/hadoop-" + 
                        getpass.getuser() + "-*", self.hosts)
        action.run()  

        if restart:
            self.start()


    def clean(self):
        """Remove all files created by Hadoop (logs, filesystem,
        temporary files)."""

        if self.running:
            logger.warn("The cluster needs to be stopped before cleaning.")
            self.stop()

        self.clean_conf()
        self.clean_logs()
        self.clean_data()

        self.initialized = False


    def __force_clean(self):
        """Stop previous hadoop processes (if any) and remove all remote files
        created by it."""
        
        hadoop_processes = [
            "DataNode",
            "SecondaryNameNode",
            "JobTracker",
            "TaskTracker",
            "NameNode"
        ]
        
        force_kill = False
        for h in self.hosts:
            proc = SshProcess("jps", self.master)
            proc.run()
                        
            ids_to_kill = []
            for line in proc.stdout.splitlines():
                field = line.split()
                if field[1] in hadoop_processes:
                    ids_to_kill.append(field[0])
                    
            if ids_to_kill:
                force_kill = True
                ids_to_kill_str = ""
                for id in ids_to_kill:
                    ids_to_kill_str += " " + id
                    
                proc = SshProcess("kill -9" + ids_to_kill_str, h)
                proc.run()
        
        if force_kill:
            logger.info("Processes from previous hadoop deployments had to be killed")
        
        self.clean_logs()
        self.clean_data()


    def get_version(self):
        """Return the hadoop version.
        
        Returns:
          str: The version used by the Hadoop cluster.
        """

        proc = SshProcess(self.hadoop_base_dir + "/bin/hadoop version",
                          self.master)
        proc.run()
        version = proc.stdout.splitlines()[0]
        return version

    # End HadoopCluster ########################################################<|MERGE_RESOLUTION|>--- conflicted
+++ resolved
@@ -75,10 +75,7 @@
         """
         if 'kavlan' in host.address:
             host = canonical_host_name(host)
-<<<<<<< HEAD
-        print self.topology
-=======
->>>>>>> 3d22680d
+
         return self.topology[host]
 
 
